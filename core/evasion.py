--- conflicted
+++ resolved
@@ -1,5 +1,4 @@
 """
-<<<<<<< HEAD
 Módulo de evasión de detección centrado en datos (fingerprints y proxies).
 
 Este módulo proporciona la clase `Evasion`, que gestiona la rotación de
@@ -14,14 +13,6 @@
 # Proporciona utilidades para rotar fingerprints y proxies.
 # Todos los comentarios están en español.
 
-=======
-This module defines the HumanBehaviorSimulator class, which is responsible for
-emulating human-like interactions with web elements. These simulations aim to
-make automated actions appear more natural and help evade basic bot detection
-mechanisms.
-"""
-import time
->>>>>>> 3cea59a3
 import random
 from selenium.webdriver.common.by import By
 from core.logger import get_logger
@@ -111,7 +102,6 @@
         self.current_scroll_pause_min = scroll_pause_range[0]
         self.current_scroll_pause_max = scroll_pause_range[1]
 
-<<<<<<< HEAD
 class Evasion:
     """
     Gestiona y rota listas de fingerprints y proxies para un bot.
@@ -129,82 +119,6 @@
         Args:
             fingerprints (list): Una lista de fingerprints (ej. strings o dicts) disponibles.
             proxies (list): Una lista de proxies (ej. strings de 'ip:port') disponibles.
-=======
-        # Placeholder for like button selector (can also be moved to selectors.json if preferred)
-        self.LIKE_BUTTON_SELECTOR_XPATH_PLACEHOLDER = "//button[@data-testid='like-button-placeholder']"
-
-        logger.info(f"HumanBehaviorSimulator configured for mode '{self.mode}' using parameters from settings.")
-        logger.debug(f"Effective parameters: DelayMultiplier={self.current_delay_multiplier}, "
-                     f"TypingDelay=({self.current_typing_delay_min}-{self.current_typing_delay_max})s, "
-                     f"SpacePauseChance={self.current_space_pause_chance*100}%, etc.")
-
-
-    def random_delay(self, min_seconds, max_seconds):
-        """
-        Introduces a random delay, adjusted by the current mode's multiplier.
-
-        The base `min_seconds` and `max_seconds` are scaled by `self.current_delay_multiplier`.
-        Ensures delays are not negative and that `min_seconds` is less than `max_seconds`.
-
-        Args:
-            min_seconds (float): Base minimum delay in seconds.
-            max_seconds (float): Base maximum delay in seconds.
-        """
-        # Apply the mode-specific multiplier to the base delay range.
-        adj_min = min_seconds * self.current_delay_multiplier
-        adj_max = max_seconds * self.current_delay_multiplier
-
-        # Ensure delays are practical and valid.
-        adj_min = max(0.01, adj_min) # Prevent zero or negative minimum delays.
-        adj_max = max(adj_min + 0.01, adj_max) # Ensure max is always greater than min.
-
-        delay = random.uniform(adj_min, adj_max)
-        logger.trace(f"Performing random_delay: base=({min_seconds:.2f}-{max_seconds:.2f})s, mode='{self.mode}', multiplier={self.current_delay_multiplier:.2f}, adjusted=({adj_min:.2f}-{adj_max:.2f})s, actual_delay={delay:.2f}s")
-        time.sleep(delay)
-
-    def human_type(self, element, text):
-        """
-        Simulates human-like typing into a web element.
-
-        Types characters one by one with small, randomized delays between each.
-        The delay duration is determined by `self.current_typing_delay_min` and
-        `self.current_typing_delay_max`.
-        Includes a chance for a longer pause after spaces, dependent on the mode,
-        to mimic more natural typing rhythm.
-
-        Args:
-            element: The Selenium WebElement to type into.
-            text (str): The text to type.
-        """
-        logger.debug(f"Human_type: Typing text '{text[:20]}...' into element. Mode: '{self.mode}'")
-        for char_index, char in enumerate(text):
-            element.send_keys(char)
-            if char == ' ':
-                # Check if a special pause should occur after a space, based on mode's probability
-                if random.random() < self.current_space_pause_chance:
-                    logger.trace(f"Human_type: Performing special space pause (chance: {self.current_space_pause_chance*100}%).")
-                    self.random_delay(self.current_space_pause_min_duration, self.current_space_pause_max_duration)
-                else:
-                    # Standard inter-character delay if no special space pause
-                    time.sleep(random.uniform(self.current_typing_delay_min, self.current_typing_delay_max))
-            else:
-                # Standard inter-character delay for non-space characters
-                time.sleep(random.uniform(self.current_typing_delay_min, self.current_typing_delay_max))
-
-            if (char_index + 1) % 10 == 0: # Log progress every 10 characters for long text
-                 logger.trace(f"Human_type: Typed {char_index + 1}/{len(text)} characters.")
-
-    def human_click(self, element):
-        """
-        Simulates a human-like click on a web element.
-
-        Introduces small, mode-adjusted random delays before and after the click
-        action. The base delay range is loaded from `config.settings.BEHAVIOR_PROFILES`
-        for the current mode.
-
-        Args:
-            element: The Selenium WebElement to click.
->>>>>>> 3cea59a3
         """
         logger.debug(f"Human_click: Attempting to click element. Mode: '{self.mode}'")
         # Use self.random_delay, which incorporates the mode-specific multiplier.
@@ -371,16 +285,12 @@
 
     def like_video(self):
         """
-<<<<<<< HEAD
         Selecciona aleatoriamente un fingerprint de la lista `self.fingerprints`.
 
         Returns:
             str/dict/any or None: Un fingerprint de la lista, o None si la lista
                                   `self.fingerprints` está vacía. El tipo exacto
                                   depende de cómo se almacenen los fingerprints.
-=======
-        Simulates liking a video.
->>>>>>> 3cea59a3
         """
         logger.debug(f"Attempting to simulate liking a video (Mode: {self.mode}).")
         try:
@@ -395,7 +305,6 @@
 
     def random_scroll(self):
         """
-<<<<<<< HEAD
         Selecciona aleatoriamente un proxy de la lista `self.proxies`.
 
         Returns:
@@ -426,12 +335,4 @@
             bot.assign_fingerprint(fp)
 
         if px: # Ensure a proxy was returned
-            bot.assign_proxy(px)
-=======
-        Simulates a random scroll action, adjusted by mode.
-        """
-        scroll_amount = random.randint(self.current_scroll_min_pixels, self.current_scroll_max_pixels)
-        logger.debug(f"Simulating random scroll of {scroll_amount} pixels (Mode: {self.mode}). Pause range: {self.current_scroll_pause_min}-{self.current_scroll_pause_max}s (before multiplier)")
-        self.driver.execute_script(f"window.scrollBy(0, {scroll_amount});")
-        self.random_delay(self.current_scroll_pause_min, self.current_scroll_pause_max)
->>>>>>> 3cea59a3
+            bot.assign_proxy(px)