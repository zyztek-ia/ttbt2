<<<<<<< HEAD
"""
Módulo API para el TikTok Bot.

Define una aplicación Flask que expone endpoints para monitorear y potencialmente
controlar la actividad del bot. Actualmente, proporciona un endpoint de estado
básico y una ruta índice.
"""
import os
from flask import Flask, jsonify
=======
from flask import Flask, jsonify, current_app, render_template # Added render_template
>>>>>>> 3cea59a3

# Assuming api/app.py is in the 'api/' directory, and templates are in 'dashboard/templates/'
# The path '../dashboard/templates' should correctly point to the templates directory
# relative to the 'api' directory where app.py resides.
app = Flask(__name__, template_folder='../dashboard/templates')

@app.route("/")
def index():
    """
<<<<<<< HEAD
    Ruta índice de la API.

    Retorna un mensaje JSON simple indicando que la API del TikTok Bot está en
    funcionamiento.

    Returns:
        Response: Un objeto de respuesta Flask con contenido JSON.
                  Ej: {"status": "TikTok Bot API running"}
    """
    return jsonify({"status": "TikTok Bot API running"})
=======
    Serves the main dashboard page (index.html).
    The dashboard will then use JavaScript to fetch data from the /status endpoint.
    """
    return render_template("index.html")
>>>>>>> 3cea59a3

@app.route("/status")
def status():
    """
<<<<<<< HEAD
    Ruta de estado de la API.

    Retorna un objeto JSON con información sobre el estado actual del bot o bots.
    Actualmente, los datos son estáticos y sirven como ejemplo. En una implementación
    completa, estos datos se obtendrían dinámicamente del sistema del bot.

    Returns:
        Response: Un objeto de respuesta Flask con contenido JSON.
                  Ej: {"bots_running": 3, "active_users": []}
    """
    # Add any status checks or data gathering here
    return jsonify({
        "bots_running": 3,  # Example static value, replace with actual logic
        "active_users": [],  # Placeholder for active users
    })

if __name__ == "__main__":
    # Changed to use FLASK_HOST environment variable, default to 127.0.0.1
    app.run(host=os.environ.get('FLASK_HOST', '127.0.0.1'), port=5000)
=======
    Provides the current operational status of the TikTok bot.
    Accesses shared status information populated by the bot thread.
    """
    # Access shared_status and lock from app.config, set by main.py's run_flask
    shared_status_dict = current_app.config.get('BOT_SHARED_STATUS')
    lock = current_app.config.get('BOT_STATUS_LOCK')

    if shared_status_dict is None or lock is None:
        # This case occurs if the Flask app is run directly via "python api/app.py"
        # or if main.py did not correctly configure the app.
        # It's also a safeguard against accessing None.
        return jsonify({
            "error": "Shared status not configured or not available.",
            "dashboard_service_status": "running_standalone_limited"
        }), 500

    with lock:
        # Create a copy of the shared status to ensure thread safety during access
        # and to prevent modification of the original dict by this thread.
        status_copy = dict(shared_status_dict)

    # Add any other relevant app status if needed
    status_copy["dashboard_service_status"] = "running_with_bot_integration"
    return jsonify(status_copy)

if __name__ == "__main__":
    # This block allows running the Flask app directly for development or testing API endpoints
    # without the bot. Shared status will not be available in this mode.
    app.config['BOT_SHARED_STATUS'] = {
        "status": "dashboard_dev_mode",
        "current_user": "N/A",
        "actions_this_session": -1,
        "last_error": "Running in direct Flask mode, bot status not available."
    }
    # No lock needed for this dummy status in single-threaded dev mode for Flask directly.
    # Or, could assign a dummy lock: from threading import Lock; app.config['BOT_STATUS_LOCK'] = Lock()
    # but it's not strictly necessary if only one thread (Flask dev server) accesses this dummy data.
    app.config['BOT_STATUS_LOCK'] = None # Explicitly set to None if not using a real lock here

    print("Flask app running directly in development mode (no bot integration or full logger).")
    print("API /status will show dummy data.")
    app.run(host='0.0.0.0', port=5000, debug=True)
>>>>>>> 3cea59a3
<|MERGE_RESOLUTION|>--- conflicted
+++ resolved
@@ -1,4 +1,3 @@
-<<<<<<< HEAD
 """
 Módulo API para el TikTok Bot.
 
@@ -8,9 +7,6 @@
 """
 import os
 from flask import Flask, jsonify
-=======
-from flask import Flask, jsonify, current_app, render_template # Added render_template
->>>>>>> 3cea59a3
 
 # Assuming api/app.py is in the 'api/' directory, and templates are in 'dashboard/templates/'
 # The path '../dashboard/templates' should correctly point to the templates directory
@@ -20,28 +16,14 @@
 @app.route("/")
 def index():
     """
-<<<<<<< HEAD
-    Ruta índice de la API.
-
-    Retorna un mensaje JSON simple indicando que la API del TikTok Bot está en
-    funcionamiento.
-
-    Returns:
-        Response: Un objeto de respuesta Flask con contenido JSON.
-                  Ej: {"status": "TikTok Bot API running"}
-    """
-    return jsonify({"status": "TikTok Bot API running"})
-=======
     Serves the main dashboard page (index.html).
     The dashboard will then use JavaScript to fetch data from the /status endpoint.
     """
     return render_template("index.html")
->>>>>>> 3cea59a3
 
 @app.route("/status")
 def status():
     """
-<<<<<<< HEAD
     Ruta de estado de la API.
 
     Retorna un objeto JSON con información sobre el estado actual del bot o bots.
@@ -60,48 +42,4 @@
 
 if __name__ == "__main__":
     # Changed to use FLASK_HOST environment variable, default to 127.0.0.1
-    app.run(host=os.environ.get('FLASK_HOST', '127.0.0.1'), port=5000)
-=======
-    Provides the current operational status of the TikTok bot.
-    Accesses shared status information populated by the bot thread.
-    """
-    # Access shared_status and lock from app.config, set by main.py's run_flask
-    shared_status_dict = current_app.config.get('BOT_SHARED_STATUS')
-    lock = current_app.config.get('BOT_STATUS_LOCK')
-
-    if shared_status_dict is None or lock is None:
-        # This case occurs if the Flask app is run directly via "python api/app.py"
-        # or if main.py did not correctly configure the app.
-        # It's also a safeguard against accessing None.
-        return jsonify({
-            "error": "Shared status not configured or not available.",
-            "dashboard_service_status": "running_standalone_limited"
-        }), 500
-
-    with lock:
-        # Create a copy of the shared status to ensure thread safety during access
-        # and to prevent modification of the original dict by this thread.
-        status_copy = dict(shared_status_dict)
-
-    # Add any other relevant app status if needed
-    status_copy["dashboard_service_status"] = "running_with_bot_integration"
-    return jsonify(status_copy)
-
-if __name__ == "__main__":
-    # This block allows running the Flask app directly for development or testing API endpoints
-    # without the bot. Shared status will not be available in this mode.
-    app.config['BOT_SHARED_STATUS'] = {
-        "status": "dashboard_dev_mode",
-        "current_user": "N/A",
-        "actions_this_session": -1,
-        "last_error": "Running in direct Flask mode, bot status not available."
-    }
-    # No lock needed for this dummy status in single-threaded dev mode for Flask directly.
-    # Or, could assign a dummy lock: from threading import Lock; app.config['BOT_STATUS_LOCK'] = Lock()
-    # but it's not strictly necessary if only one thread (Flask dev server) accesses this dummy data.
-    app.config['BOT_STATUS_LOCK'] = None # Explicitly set to None if not using a real lock here
-
-    print("Flask app running directly in development mode (no bot integration or full logger).")
-    print("API /status will show dummy data.")
-    app.run(host='0.0.0.0', port=5000, debug=True)
->>>>>>> 3cea59a3
+    app.run(host=os.environ.get('FLASK_HOST', '127.0.0.1'), port=5000)